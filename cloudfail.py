#!/usr/bin/env python3
import argparse
import sys
import socket
import binascii
import datetime
import socks
import requests
import colorama
import zipfile
import os

from colorama import Fore, Style
from DNSDumpsterAPI import DNSDumpsterAPI

colorama.init(Style.BRIGHT)


def print_out(data):
    datetimestr = str(datetime.datetime.strftime(datetime.datetime.now(), '%H:%M:%S'))
    print(Style.NORMAL + "[" + datetimestr + "] " + data + Style.RESET_ALL)


def ip_in_subnetwork(ip_address, subnetwork):
    (ip_integer, version1) = ip_to_integer(ip_address)
    (ip_lower, ip_upper, version2) = subnetwork_to_ip_range(subnetwork)

    if version1 != version2:
        raise ValueError("incompatible IP versions")

    return (ip_lower <= ip_integer <= ip_upper)


def ip_to_integer(ip_address):
    # try parsing the IP address first as IPv4, then as IPv6
    for version in (socket.AF_INET, socket.AF_INET6):

        try:
            ip_hex = socket.inet_pton(version, ip_address)
            ip_integer = int(binascii.hexlify(ip_hex), 16)

            return ip_integer, 4 if version == socket.AF_INET else 6
        except:
            pass

    raise ValueError("invalid IP address")


def subnetwork_to_ip_range(subnetwork):
    try:
        fragments = subnetwork.split('/')
        network_prefix = fragments[0]
        netmask_len = int(fragments[1])

        # try parsing the subnetwork first as IPv4, then as IPv6
        for version in (socket.AF_INET, socket.AF_INET6):

            ip_len = 32 if version == socket.AF_INET else 128

            try:
                suffix_mask = (1 << (ip_len - netmask_len)) - 1
                netmask = ((1 << ip_len) - 1) - suffix_mask
                ip_hex = socket.inet_pton(version, network_prefix)
                ip_lower = int(binascii.hexlify(ip_hex), 16) & netmask
                ip_upper = ip_lower + suffix_mask

                return (ip_lower,
                        ip_upper,
                        4 if version == socket.AF_INET else 6)
            except:
                pass
    except:
        pass

    raise ValueError("invalid subnetwork")


def dnsdumpster(target):
    print_out(Fore.CYAN + "Testing for misconfigured DNS using dnsdumpster...")

    res = DNSDumpsterAPI(False).search(target)

    if res['dns_records']['host']:
        for entry in res['dns_records']['host']:
            provider = str(entry['provider'])
            if "CloudFlare" not in provider:
                print_out(
                    Style.BRIGHT + Fore.WHITE + "[FOUND:HOST] " + Fore.GREEN + "{domain} {ip} {as} {provider} {country}".format(
                        **entry))

    if res['dns_records']['dns']:
        for entry in res['dns_records']['dns']:
            provider = str(entry['provider'])
            if "CloudFlare" not in provider:
                print_out(
                    Style.BRIGHT + Fore.WHITE + "[FOUND:DNS] " + Fore.GREEN + "{domain} {ip} {as} {provider} {country}".format(
                        **entry))

    if res['dns_records']['mx']:
        for entry in res['dns_records']['mx']:
            provider = str(entry['provider'])
            if "CloudFlare" not in provider:
                print_out(
                    Style.BRIGHT + Fore.WHITE + "[FOUND:MX] " + Fore.GREEN + "{ip} {as} {provider} {domain}".format(
                        **entry))

            # if res['dns_records']['txt']:
            # for entry in res['dns_records']['txt']:
            # print_out (entry)


def crimeflare(target):
    print_out(Fore.CYAN + "Scanning crimeflare database...")

    with open("data/ipout", "r") as ins:
        crimeFoundArray = []
        for line in ins:
            lineExploded = line.split(" ")
            if lineExploded[1] == args.target:
                crimeFoundArray.append(lineExploded[2])
            else:
                continue
    if (len(crimeFoundArray) != 0):
        for foundIp in crimeFoundArray:
            print_out(Style.BRIGHT + Fore.WHITE + "[FOUND:IP] " + Fore.GREEN + "" + foundIp.strip())
    else:
        print_out("Did not find anything.")


def init(target):
<<<<<<< HEAD
    if args.target:
        print_out(Fore.CYAN + "Fetching initial information from: " + args.target + "...")
    else:
        print_out(Fore.RED + "No target set, exiting")
        sys.exit(1)

    try:
        ip = socket.gethostbyname(args.target)
    except socket.gaierror:
        print_out(Fore.RED + "Domain is not valid, exiting")
        sys.exit(0)

    print_out(Fore.CYAN + "Server IP: " + ip)
    print_out(Fore.CYAN + "Testing if " + args.target + " is on the Cloudflare network...")

    try:
        ifIpIsWithin = inCloudFlare(ip)

        if ifIpIsWithin:
            print_out(Style.BRIGHT + Fore.GREEN + args.target + " is part of the Cloudflare network!")
        else:
            print_out(Fore.RED + args.target + " is not part of the Cloudflare network, quitting...")
            sys.exit(0)
    except ValueError:
        print_out(Fore.RED + "IP address does not appear to be within Cloudflare range, shutting down..")
        sys.exit(0)


=======
	if args.target:
		print_out(Fore.CYAN + "Fetching initial information from: "+args.target+"...")
	else:
		print_out(Fore.RED + "No target set, exiting")
		sys.exit(1)

	if not os.path.isfile("data/ipout"):
		print_out(Fore.CYAN + "No ipout file found, fetching data")
		update()
		print_out(Fore.CYAN + "ipout file created")

	try:
		ip = socket.gethostbyname(args.target)
	except socket.gaierror:
		print_out(Fore.RED + "Domain is not valid, exiting")
		sys.exit(0)

	print_out(Fore.CYAN + "Server IP: "+ip)
	print_out(Fore.CYAN + "Testing if "+args.target+" is on the Cloudflare network...")

	ifIpIsWithin = inCloudFlare(ip)
					
	if ifIpIsWithin:
		print_out (Style.BRIGHT+Fore.GREEN+ args.target+" is part of the Cloudflare network!")
	else:
		print_out (Fore.RED + args.target+" is not part of the Cloudflare network, quitting...")
		sys.exit(0)
		
		
>>>>>>> 4f48d33d
def inCloudFlare(ip):
    with open('{}/data/cf-subnet.txt'.format(os.getcwd())) as f:
        for line in f:
            isInNetwork = ip_in_subnetwork(ip, line)
            if isInNetwork:
                return True
        return False


def subdomain_scan(target):
<<<<<<< HEAD
    i = 0
    with open("data/subdomains.txt", "r") as wordlist:
        numOfLines = len(open("data/subdomains.txt").readlines())
        numOfLines = str(numOfLines)
        print_out(Fore.CYAN + "Scanning " + numOfLines + " subdomains, please wait...")
        for word in wordlist:
            subdomain = "{}.{}".format(word.strip(), target)
            try:
                target_http = requests.get("http://" + subdomain)
                target_http = str(target_http.status_code)
                ip = socket.gethostbyname(subdomain)
                ifIpIsWithin = inCloudFlare(ip)

                if not ifIpIsWithin:
                    i += 1
                    print_out(
                        Style.BRIGHT + Fore.WHITE + "[FOUND:SUBDOMAIN] " + Fore.GREEN + "FOUND: " + subdomain + " IP: " + ip + " HTTP: " + target_http)
                else:
                    print_out(
                        Style.BRIGHT + Fore.WHITE + "[FOUND:SUBDOMAIN] " + Fore.RED + "FOUND: " + subdomain + " ON CLOUDFLARE NETWORK!")
                    continue

            except requests.exceptions.RequestException as e:
                continue
        if (i == 0):
            print_out(Fore.CYAN + "Scanning finished, we did not find anything sorry...");
        else:
            print_out(Fore.CYAN + "Scanning finished...");


def update():
    print_out(Fore.CYAN + "Just checking for updates, please wait...");
    print_out(Fore.CYAN + "Updating CloudFlare subnet...");
    if (args.tor == False):
        headers = {
            'User-Agent': 'Mozilla/5.0 (Windows; U; Windows NT 5.1; it; rv:1.8.1.11) Gecko/20071127 Firefox/2.0.0.11'}
        r = requests.get("https://www.cloudflare.com/ips-v4", headers=headers,
                         cookies={'__cfduid': "d7c6a0ce9257406ea38be0156aa1ea7a21490639772"}, stream=True)
        with open('data/cf-subnet.txt', 'wb') as fd:
            for chunk in r.iter_content(4000):
                fd.write(chunk)
    else:
        print_out(Fore.RED + Style.BRIGHT + "Unable to fetch CloudFlare subnet while TOR is active")
    print_out(Fore.CYAN + "Updating Crimeflare database...");
    r = requests.get("http://crimeflare.net:82/domains/ipout.zip", stream=True)
    with open('data/ipout.zip', 'wb') as fd:
        for chunk in r.iter_content(4000):
            fd.write(chunk)
    zip_ref = zipfile.ZipFile("data/ipout.zip", 'r')
    zip_ref.extractall("data/")
    zip_ref.close()
    os.remove("data/ipout.zip")


=======
	i = 0
	with open("data/subdomains.txt", "r") as wordlist:
		numOfLines = len(open("data/subdomains.txt").readlines(  ))
		numOfLinesInt = numOfLines
		numOfLines = str(numOfLines)
		print_out(Fore.CYAN + "Scanning "+numOfLines+" subdomains, please wait...")
		for word in wordlist:
			subdomain = "{}.{}".format(word.strip(), target)
			try:
				target_http = requests.get("http://"+subdomain)
				target_http = str(target_http.status_code)
				ip = socket.gethostbyname(subdomain)
				ifIpIsWithin = inCloudFlare(ip)
								
				if not ifIpIsWithin:
					i += 1
					print_out(Style.BRIGHT+Fore.WHITE+"[FOUND:SUBDOMAIN] "+Fore.GREEN + "FOUND: " + subdomain + " IP: " + ip + " HTTP: " + target_http)
				else:
					print_out(Style.BRIGHT+Fore.WHITE+"[FOUND:SUBDOMAIN] "+Fore.RED + "FOUND: " + subdomain + " ON CLOUDFLARE NETWORK!")
					continue

			except requests.exceptions.RequestException as e:
				continue
		if(i == 0):
			print_out(Fore.CYAN + "Scanning finished, we did not find anything sorry...");
		else:
			print_out(Fore.CYAN + "Scanning finished...");

def update():
	print_out(Fore.CYAN + "Just checking for updates, please wait...");
	print_out(Fore.CYAN + "Updating CloudFlare subnet...");
	if(args.tor == False):
		headers = {'User-Agent': 'Mozilla/5.0 (Windows; U; Windows NT 5.1; it; rv:1.8.1.11) Gecko/20071127 Firefox/2.0.0.11'}
		r = requests.get("https://www.cloudflare.com/ips-v4", headers=headers, cookies={'__cfduid': "d7c6a0ce9257406ea38be0156aa1ea7a21490639772"}, stream=True)
		with open('data/cf-subnet.txt', 'wb') as fd:
			for chunk in r.iter_content(4000):
				fd.write(chunk)
	else:
		print_out(Fore.RED + Style.BRIGHT+"Unable to fetch CloudFlare subnet while TOR is active")
	print_out(Fore.CYAN + "Updating Crimeflare database...");
	r = requests.get("http://crimeflare.net:82/domains/ipout.zip", stream=True)
	with open('data/ipout.zip', 'wb') as fd:
		for chunk in r.iter_content(4000):
			fd.write(chunk)
	zip_ref = zipfile.ZipFile("data/ipout.zip", 'r')
	zip_ref.extractall("data/")
	zip_ref.close()
	os.remove("data/ipout.zip")
	
				
>>>>>>> 4f48d33d
# END FUNCTIONS

logo = """\
   ____ _                 _ _____     _ _ 
  / ___| | ___  _   _  __| |  ___|_ _(_) |
 | |   | |/ _ \| | | |/ _` | |_ / _` | | |
 | |___| | (_) | |_| | (_| |  _| (_| | | |
  \____|_|\___/ \__,_|\__,_|_|  \__,_|_|_|
    v1.0                        by m0rtem

"""

print(Fore.RED + Style.BRIGHT + logo + Fore.RESET)
datetimestr = str(datetime.datetime.strftime(datetime.datetime.now(), '%d/%m/%Y %H:%M:%S'))
print_out("Initializing CloudFail - the date/time is: " + datetimestr)

parser = argparse.ArgumentParser()
parser.add_argument("-t", "--target", help="target url of website", type=str)
parser.add_argument("-T", '--tor', dest='tor', action='store_true', help="whether to route traffic through TOR or not")
parser.add_argument('--update', dest='update', action='store_true', help="update databases")
parser.add_argument('--no-tor', dest='tor', action='store_false', help="whether to route traffic through TOR or not")
parser.set_defaults(tor=False)
parser.set_defaults(update=False)

args = parser.parse_args()

if args.tor is True:
    ipcheck_url = 'http://canihazip.com/s'
    socks.setdefaultproxy(socks.PROXY_TYPE_SOCKS5, '127.0.0.1', 9050)
    socket.socket = socks.socksocket
    try:
        tor_ip = requests.get(ipcheck_url)
        tor_ip = str(tor_ip.text)

        print_out(Fore.WHITE + Style.BRIGHT + "TOR connection established!")
        print_out(Fore.WHITE + Style.BRIGHT + "New IP: " + tor_ip)

    except requests.exceptions.RequestException as e:
        print(e, net_exc)
        sys.exit(0)

if args.update is True:
    update()

try:

<<<<<<< HEAD
    # Initialize CloudFaile
    init(args.target)

    # Scan DNSdumpster.com
    dnsdumpster(args.target)
=======
	# Initialize CloudFail
	init(args.target)
		
	# Scan DNSdumpster.com
	dnsdumpster(args.target)
>>>>>>> 4f48d33d

    # Scan Crimeflare database
    crimeflare(args.target)

<<<<<<< HEAD
    # Scan subdomains with or without TOR
    subdomain_scan(args.target)
=======
	# Scan subdomains with or without TOR
	subdomain_scan(args.target)
	
>>>>>>> 4f48d33d
except KeyboardInterrupt:
    sys.exit(0)<|MERGE_RESOLUTION|>--- conflicted
+++ resolved
@@ -103,10 +103,6 @@
                 print_out(
                     Style.BRIGHT + Fore.WHITE + "[FOUND:MX] " + Fore.GREEN + "{ip} {as} {provider} {domain}".format(
                         **entry))
-
-            # if res['dns_records']['txt']:
-            # for entry in res['dns_records']['txt']:
-            # print_out (entry)
 
 
 def crimeflare(target):
@@ -128,12 +124,16 @@
 
 
 def init(target):
-<<<<<<< HEAD
     if args.target:
         print_out(Fore.CYAN + "Fetching initial information from: " + args.target + "...")
     else:
         print_out(Fore.RED + "No target set, exiting")
         sys.exit(1)
+        
+    if not os.path.isfile("data/ipout"):
+		    print_out(Fore.CYAN + "No ipout file found, fetching data")
+		    update()
+		    print_out(Fore.CYAN + "ipout file created")
 
     try:
         ip = socket.gethostbyname(args.target)
@@ -157,37 +157,6 @@
         sys.exit(0)
 
 
-=======
-	if args.target:
-		print_out(Fore.CYAN + "Fetching initial information from: "+args.target+"...")
-	else:
-		print_out(Fore.RED + "No target set, exiting")
-		sys.exit(1)
-
-	if not os.path.isfile("data/ipout"):
-		print_out(Fore.CYAN + "No ipout file found, fetching data")
-		update()
-		print_out(Fore.CYAN + "ipout file created")
-
-	try:
-		ip = socket.gethostbyname(args.target)
-	except socket.gaierror:
-		print_out(Fore.RED + "Domain is not valid, exiting")
-		sys.exit(0)
-
-	print_out(Fore.CYAN + "Server IP: "+ip)
-	print_out(Fore.CYAN + "Testing if "+args.target+" is on the Cloudflare network...")
-
-	ifIpIsWithin = inCloudFlare(ip)
-					
-	if ifIpIsWithin:
-		print_out (Style.BRIGHT+Fore.GREEN+ args.target+" is part of the Cloudflare network!")
-	else:
-		print_out (Fore.RED + args.target+" is not part of the Cloudflare network, quitting...")
-		sys.exit(0)
-		
-		
->>>>>>> 4f48d33d
 def inCloudFlare(ip):
     with open('{}/data/cf-subnet.txt'.format(os.getcwd())) as f:
         for line in f:
@@ -198,62 +167,6 @@
 
 
 def subdomain_scan(target):
-<<<<<<< HEAD
-    i = 0
-    with open("data/subdomains.txt", "r") as wordlist:
-        numOfLines = len(open("data/subdomains.txt").readlines())
-        numOfLines = str(numOfLines)
-        print_out(Fore.CYAN + "Scanning " + numOfLines + " subdomains, please wait...")
-        for word in wordlist:
-            subdomain = "{}.{}".format(word.strip(), target)
-            try:
-                target_http = requests.get("http://" + subdomain)
-                target_http = str(target_http.status_code)
-                ip = socket.gethostbyname(subdomain)
-                ifIpIsWithin = inCloudFlare(ip)
-
-                if not ifIpIsWithin:
-                    i += 1
-                    print_out(
-                        Style.BRIGHT + Fore.WHITE + "[FOUND:SUBDOMAIN] " + Fore.GREEN + "FOUND: " + subdomain + " IP: " + ip + " HTTP: " + target_http)
-                else:
-                    print_out(
-                        Style.BRIGHT + Fore.WHITE + "[FOUND:SUBDOMAIN] " + Fore.RED + "FOUND: " + subdomain + " ON CLOUDFLARE NETWORK!")
-                    continue
-
-            except requests.exceptions.RequestException as e:
-                continue
-        if (i == 0):
-            print_out(Fore.CYAN + "Scanning finished, we did not find anything sorry...");
-        else:
-            print_out(Fore.CYAN + "Scanning finished...");
-
-
-def update():
-    print_out(Fore.CYAN + "Just checking for updates, please wait...");
-    print_out(Fore.CYAN + "Updating CloudFlare subnet...");
-    if (args.tor == False):
-        headers = {
-            'User-Agent': 'Mozilla/5.0 (Windows; U; Windows NT 5.1; it; rv:1.8.1.11) Gecko/20071127 Firefox/2.0.0.11'}
-        r = requests.get("https://www.cloudflare.com/ips-v4", headers=headers,
-                         cookies={'__cfduid': "d7c6a0ce9257406ea38be0156aa1ea7a21490639772"}, stream=True)
-        with open('data/cf-subnet.txt', 'wb') as fd:
-            for chunk in r.iter_content(4000):
-                fd.write(chunk)
-    else:
-        print_out(Fore.RED + Style.BRIGHT + "Unable to fetch CloudFlare subnet while TOR is active")
-    print_out(Fore.CYAN + "Updating Crimeflare database...");
-    r = requests.get("http://crimeflare.net:82/domains/ipout.zip", stream=True)
-    with open('data/ipout.zip', 'wb') as fd:
-        for chunk in r.iter_content(4000):
-            fd.write(chunk)
-    zip_ref = zipfile.ZipFile("data/ipout.zip", 'r')
-    zip_ref.extractall("data/")
-    zip_ref.close()
-    os.remove("data/ipout.zip")
-
-
-=======
 	i = 0
 	with open("data/subdomains.txt", "r") as wordlist:
 		numOfLines = len(open("data/subdomains.txt").readlines(  ))
@@ -304,7 +217,6 @@
 	os.remove("data/ipout.zip")
 	
 				
->>>>>>> 4f48d33d
 # END FUNCTIONS
 
 logo = """\
@@ -351,30 +263,17 @@
 
 try:
 
-<<<<<<< HEAD
-    # Initialize CloudFaile
+    # Initialize CloudFail
     init(args.target)
 
     # Scan DNSdumpster.com
     dnsdumpster(args.target)
-=======
-	# Initialize CloudFail
-	init(args.target)
-		
-	# Scan DNSdumpster.com
-	dnsdumpster(args.target)
->>>>>>> 4f48d33d
 
     # Scan Crimeflare database
     crimeflare(args.target)
 
-<<<<<<< HEAD
     # Scan subdomains with or without TOR
     subdomain_scan(args.target)
-=======
-	# Scan subdomains with or without TOR
-	subdomain_scan(args.target)
-	
->>>>>>> 4f48d33d
+
 except KeyboardInterrupt:
     sys.exit(0)